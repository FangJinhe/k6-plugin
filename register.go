--- conflicted
+++ resolved
@@ -4,11 +4,6 @@
 	"go.k6.io/k6/js/modules"
 )
 
-<<<<<<< HEAD
-const version = "v0.0.9"
-
-=======
->>>>>>> 8fa43e8a
 func init() {
 	modules.Register("k6/x/nebulagraph", New())
 }